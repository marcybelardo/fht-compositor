--- conflicted
+++ resolved
@@ -33,12 +33,7 @@
 apply changes.
 
 If you made a mistake when writing your configuration (let that be syntax, invalid values, unknown enum variant, etc.), the
-<<<<<<< HEAD
-compositor will warn you with a pop-up window sliding from the top of your screen. You can run `fht-comopsitor check-configuration`
-=======
-compositor will warn you with a popup window slidi
-ng from the top of your screen. You can run `fht-comopsitor check-configuration`
->>>>>>> 1b257432
+compositor will warn you with a popup window sliding from the top of your screen. You can run `fht-comopsitor check-configuration`
 to get that error in your terminal.
 
 
